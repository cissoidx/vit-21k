## Obtaining ImageNet-21K-P

Note: usage of ImageNet-21K-P is subjected to *image-net.org* [terms of access](https://image-net.org/download.php)

### Fall 11 Version
For a fair comparison to previous works, the article results are based on 'fall11_whole.tar' original release of ImageNet-21K.
The file contains all the original images and classes of ImageNet-21K, at full resolution. Its size is 1.31 TB.

For preprocessing ImageNet-21K-P from the original dataset (see the article for more details), you can use following end-to-end [script](./processing_script.sh).
After you finish the preprocessing, the variant of ImageNet-21K-P, based on fall1 release, should include:
<br>
"train set contains 11797632 samples, test set contains 561052 samples. 11221 classes"

### Winter 21 Version
<<<<<<< HEAD
Another way to obtain ImageNet-21K-P is via the [official ImageNet site](https://image-net.org/download.php), that now provides a direct link to the processed dataset, based on 'winter21_whole.tar.gz' file.
Compared to earlier releases of ImageNet-21K, the winter21 version removed a small number of classes and samples.

This variant of ImageNet-21K-P, based on winter21-release, is a dataset with:
"train set contains 11060223 samples, test set contains 522500 samples. 10450 classes".
=======
We collaborated with *image-net.org* to enable direct downloading of ImageNet-21K-P via the [official ImageNet site](https://image-net.org/download.php).  
<br>  
This variant of the processed dataset is based on 'winter21_whole.tar.gz' release of ImageNet-21K.
Compared to earlier releases of ImageNet-21K, the winter21 version removed a small number of classes and samples.

The variant of ImageNet-21K-P is a dataset with:
<br>
"train set contains 11060223 samples, test set contains 522500 samples. 10450 classes"
<br>
As you can see, the number of samples is  similar to fall11 release, and the pretrain quality should remain the same.
To train with winter21 version, use the relevant hierarchial tree:
```
--tree_path=./resources/winter21_imagenet21k_miil_tree.pth
```
>>>>>>> 3d66b2bb
<|MERGE_RESOLUTION|>--- conflicted
+++ resolved
@@ -12,13 +12,6 @@
 "train set contains 11797632 samples, test set contains 561052 samples. 11221 classes"
 
 ### Winter 21 Version
-<<<<<<< HEAD
-Another way to obtain ImageNet-21K-P is via the [official ImageNet site](https://image-net.org/download.php), that now provides a direct link to the processed dataset, based on 'winter21_whole.tar.gz' file.
-Compared to earlier releases of ImageNet-21K, the winter21 version removed a small number of classes and samples.
-
-This variant of ImageNet-21K-P, based on winter21-release, is a dataset with:
-"train set contains 11060223 samples, test set contains 522500 samples. 10450 classes".
-=======
 We collaborated with *image-net.org* to enable direct downloading of ImageNet-21K-P via the [official ImageNet site](https://image-net.org/download.php).  
 <br>  
 This variant of the processed dataset is based on 'winter21_whole.tar.gz' release of ImageNet-21K.
@@ -28,9 +21,7 @@
 <br>
 "train set contains 11060223 samples, test set contains 522500 samples. 10450 classes"
 <br>
-As you can see, the number of samples is  similar to fall11 release, and the pretrain quality should remain the same.
 To train with winter21 version, use the relevant hierarchial tree:
 ```
 --tree_path=./resources/winter21_imagenet21k_miil_tree.pth
-```
->>>>>>> 3d66b2bb
+```